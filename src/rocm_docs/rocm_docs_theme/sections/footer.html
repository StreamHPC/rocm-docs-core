--- conflicted
+++ resolved
@@ -27,13 +27,8 @@
             </div>
         </section>
     </div>
-<<<<<<< HEAD
 </footer>
-=======
-    {% include 'components/copyright.html' %}
-</div>
 
 <!-- <div id="rdc-watermark-container">
     <img id="rdc-watermark" src="{{ pathto('_static/images/alpha-watermark.svg',1) }}" alt="DRAFT watermark"/>
-</div> -->
->>>>>>> 7fad3ec7
+</div> -->